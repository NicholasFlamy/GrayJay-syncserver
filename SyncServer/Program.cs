﻿using Noise;
using SyncServer.Repositories;
using SyncShared;
using System.Text.Json;

namespace SyncServer;

class Program
{

    private const string _dbPath = "records.db";

    static async Task Main()
    {
        KeyPair keyPair;
        try
        {
            var syncKeyPair = JsonSerializer.Deserialize(File.ReadAllText("key.txt"), SyncKeyPairContext.Default.SyncKeyPair);
            keyPair = new KeyPair(Convert.FromBase64String(syncKeyPair!.PrivateKey), Convert.FromBase64String(syncKeyPair!.PublicKey));
        }
        catch (Exception ex)
        {
            // Key pair non-existing, invalid or lost
            var p = KeyPair.Generate();
            var syncKeyPair = new SyncKeyPair(1, Convert.ToBase64String(p.PublicKey), Convert.ToBase64String(p.PrivateKey));
            File.WriteAllText("key.txt", JsonSerializer.Serialize(syncKeyPair, SyncKeyPairContext.Default.SyncKeyPair));
            Logger.Error(nameof(Program), "Failed to load existing key pair", ex);
            keyPair = p;
        }

        var publicKey = Convert.ToBase64String(keyPair.PublicKey);
        Console.WriteLine("Public Key: " + publicKey);

        var connectionString = $"Data Source={_dbPath};Pooling=False;";
        using var recordRepository = new SqliteRecordRepository(connectionString);
        await recordRepository.InitializeAsync();

        using var server = new TcpSyncServer(9000, keyPair, recordRepository);
        server.Start();

        var builder = WebApplication.CreateBuilder();
        builder.Services.AddLogging((logBuilder) =>
        {
            logBuilder.ClearProviders();
            logBuilder.AddProvider(new LoggerLoggerProvider());
        });
        using var app = builder.Build();
        app.MapGet("/", () => Results.Text(JsonSerializer.Serialize(server.Metrics, TcpSyncServerMetricsContext.Default.TcpSyncServerMetrics), "text/json"));
<<<<<<< HEAD
        app.MapGet("/prometheus", () =>
        {
            var metrics = server.Metrics;
            var sb = new System.Text.StringBuilder();

            void AppendMetric(string name, string help, string type, long value)
            {
                sb.AppendLine($"# HELP {name} {help}");
                sb.AppendLine($"# TYPE {name} {type}");
                sb.AppendLine($"{name} {value}");
            }

            // Connection metrics
            AppendMetric("tcpsyncserver_active_connections", "Number of currently active connections", "gauge", metrics.ActiveConnections);
            AppendMetric("tcpsyncserver_total_connections_accepted", "Total number of connections accepted", "counter", metrics.TotalConnectionsAccepted);
            AppendMetric("tcpsyncserver_total_connections_closed", "Total number of connections closed", "counter", metrics.TotalConnectionsClosed);
            AppendMetric("tcpsyncserver_total_handshake_attempts", "Total number of handshake attempts", "counter", metrics.TotalHandshakeAttempts);
            AppendMetric("tcpsyncserver_total_handshake_successes", "Total number of successful handshakes", "counter", metrics.TotalHandshakeSuccesses);

            // Relayed connection metrics
            AppendMetric("tcpsyncserver_total_relayed_connections_requested", "Total number of relayed connections requested", "counter", metrics.TotalRelayedConnectionsRequested);
            AppendMetric("tcpsyncserver_total_relayed_connections_established", "Total number of relayed connections established", "counter", metrics.TotalRelayedConnectionsEstablished);
            AppendMetric("tcpsyncserver_total_relayed_connections_failed", "Total number of relayed connections failed", "counter", metrics.TotalRelayedConnectionsFailed);
            AppendMetric("tcpsyncserver_total_relayed_data_bytes", "Total number of relayed data bytes", "counter", metrics.TotalRelayedDataBytes);
            AppendMetric("tcpsyncserver_total_relayed_error_bytes", "Total number of relayed error bytes", "counter", metrics.TotalRelayedErrorBytes);

            // Rate limit metrics
            AppendMetric("tcpsyncserver_total_rate_limit_exceedances", "Total number of rate limit exceedances", "counter", metrics.TotalRateLimitExceedances);

            // Record operation metrics
            AppendMetric("tcpsyncserver_total_publish_record_requests", "Total number of publish record requests", "counter", metrics.TotalPublishRecordRequests);
            AppendMetric("tcpsyncserver_total_delete_record_requests", "Total number of delete record requests", "counter", metrics.TotalDeleteRecordRequests);
            AppendMetric("tcpsyncserver_total_list_keys_requests", "Total number of list keys requests", "counter", metrics.TotalListKeysRequests);
            AppendMetric("tcpsyncserver_total_get_record_requests", "Total number of get record requests", "counter", metrics.TotalGetRecordRequests);
            AppendMetric("tcpsyncserver_total_publish_record_successes", "Total number of successful publish record operations", "counter", metrics.TotalPublishRecordSuccesses);
            AppendMetric("tcpsyncserver_total_delete_record_successes", "Total number of successful delete record operations", "counter", metrics.TotalDeleteRecordSuccesses);
            AppendMetric("tcpsyncserver_total_list_keys_successes", "Total number of successful list keys operations", "counter", metrics.TotalListKeysSuccesses);
            AppendMetric("tcpsyncserver_total_get_record_successes", "Total number of successful get record operations", "counter", metrics.TotalGetRecordSuccesses);
            AppendMetric("tcpsyncserver_total_publish_record_failures", "Total number of failed publish record operations", "counter", metrics.TotalPublishRecordFailures);
            AppendMetric("tcpsyncserver_total_delete_record_failures", "Total number of failed delete record operations", "counter", metrics.TotalDeleteRecordFailures);
            AppendMetric("tcpsyncserver_total_list_keys_failures", "Total number of failed list keys operations", "counter", metrics.TotalListKeysFailures);
            AppendMetric("tcpsyncserver_total_get_record_failures", "Total number of failed get record operations", "counter", metrics.TotalGetRecordFailures);

            // Storage limit metrics
            AppendMetric("tcpsyncserver_total_storage_limit_exceedances", "Total number of storage limit exceedances", "counter", metrics.TotalStorageLimitExceedances);

            // Operation time metrics
            AppendMetric("tcpsyncserver_total_publish_record_time_ms", "Total time spent on publish record operations in milliseconds", "counter", metrics.TotalPublishRecordTimeMs);
            AppendMetric("tcpsyncserver_publish_record_count", "Total number of publish record operations", "counter", metrics.PublishRecordCount);
            AppendMetric("tcpsyncserver_total_delete_record_time_ms", "Total time spent on delete record operations in milliseconds", "counter", metrics.TotalDeleteRecordTimeMs);
            AppendMetric("tcpsyncserver_delete_record_count", "Total number of delete record operations", "counter", metrics.DeleteRecordCount);
            AppendMetric("tcpsyncserver_total_list_keys_time_ms", "Total time spent on list keys operations in milliseconds", "counter", metrics.TotalListKeysTimeMs);
            AppendMetric("tcpsyncserver_list_keys_count", "Total number of list keys operations", "counter", metrics.ListKeysCount);
            AppendMetric("tcpsyncserver_total_get_record_time_ms", "Total time spent on get record operations in milliseconds", "counter", metrics.TotalGetRecordTimeMs);
            AppendMetric("tcpsyncserver_get_record_count", "Total number of get record operations", "counter", metrics.GetRecordCount);

            // Memory and buffer metrics
            AppendMetric("tcpsyncserver_total_rented", "Total number of rented resources", "counter", metrics.TotalRented);
            AppendMetric("tcpsyncserver_total_returned", "Total number of returned resources", "counter", metrics.TotalReturned);
            AppendMetric("tcpsyncserver_buffer_pool_available", "Number of available buffers in the read/write pool", "gauge", metrics.BufferPoolAvailable);
            AppendMetric("tcpsyncserver_memory_usage_bytes", "Current memory usage in bytes", "gauge", metrics.MemoryUsage);
            AppendMetric("tcpsyncserver_active_relayed_connections", "Number of currently active relayed connections", "gauge", metrics.ActiveRelayedConnections);

            // GC counts per generation
            sb.AppendLine("# HELP tcpsyncserver_gc_counts Number of garbage collections per generation");
            sb.AppendLine("# TYPE tcpsyncserver_gc_counts gauge");
            var gcCounts = metrics.GCCounts;
            for (int i = 0; i < gcCounts.Length; i++)
            {
                sb.AppendLine($"tcpsyncserver_gc_counts{{generation=\"{i}\"}} {gcCounts[i]}");
            }

            return Results.Text(sb.ToString(), "text/plain; version=0.0.4");
        });
        app.Run("http://localhost:3131");
=======
        app.Run("http://0.0.0.0:3131");

        Console.CancelKeyPress += (_, __) =>
        {
            _ = app.DisposeAsync();
            server.Dispose();
        };
>>>>>>> 5ba33376
    }
}<|MERGE_RESOLUTION|>--- conflicted
+++ resolved
@@ -46,7 +46,6 @@
         });
         using var app = builder.Build();
         app.MapGet("/", () => Results.Text(JsonSerializer.Serialize(server.Metrics, TcpSyncServerMetricsContext.Default.TcpSyncServerMetrics), "text/json"));
-<<<<<<< HEAD
         app.MapGet("/prometheus", () =>
         {
             var metrics = server.Metrics;
@@ -121,8 +120,6 @@
 
             return Results.Text(sb.ToString(), "text/plain; version=0.0.4");
         });
-        app.Run("http://localhost:3131");
-=======
         app.Run("http://0.0.0.0:3131");
 
         Console.CancelKeyPress += (_, __) =>
@@ -130,6 +127,5 @@
             _ = app.DisposeAsync();
             server.Dispose();
         };
->>>>>>> 5ba33376
     }
 }