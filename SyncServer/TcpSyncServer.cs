--- conflicted
+++ resolved
@@ -306,27 +306,14 @@
 
     public void Start()
     {
-<<<<<<< HEAD
-        _listenSocket = new Socket(AddressFamily.InterNetwork, SocketType.Stream, ProtocolType.Tcp);
-        _listenSocket.SetSocketOption(SocketOptionLevel.Socket, SocketOptionName.ReuseAddress, true);
-        _listenSocket.Bind(new IPEndPoint(IPAddress.Any, _port));
-        _listenSocket.Listen(1000);
-=======
         _listenSocket4 = new Socket(AddressFamily.InterNetwork, SocketType.Stream, ProtocolType.Tcp);
         _listenSocket4.SetSocketOption(SocketOptionLevel.Socket, SocketOptionName.ReuseAddress, true);
-        _listenSocket4.NoDelay = true;
-        _listenSocket4.ReceiveBufferSize = MAXIMUM_PACKET_SIZE_ENCRYPTED;
-        _listenSocket4.SendBufferSize = MAXIMUM_PACKET_SIZE_ENCRYPTED;
         _listenSocket4.Bind(new IPEndPoint(IPAddress.Any, _port));
         _listenSocket4.Listen(1000);
->>>>>>> 3931a43f
 
         _listenSocket6 = new Socket(AddressFamily.InterNetworkV6, SocketType.Stream, ProtocolType.Tcp);
         _listenSocket6.SetSocketOption(SocketOptionLevel.Socket, SocketOptionName.ReuseAddress, true);
         _listenSocket6.SetSocketOption(SocketOptionLevel.IPv6, SocketOptionName.IPv6Only, true);
-        _listenSocket6.NoDelay = true;
-        _listenSocket6.ReceiveBufferSize = MAXIMUM_PACKET_SIZE_ENCRYPTED;
-        _listenSocket6.SendBufferSize = MAXIMUM_PACKET_SIZE_ENCRYPTED;
         _listenSocket6.Bind(new IPEndPoint(IPAddress.IPv6Any, _port));
         _listenSocket6.Listen(1000);
 
@@ -374,25 +361,10 @@
                 SyncSession? session = null;
                 try
                 {
-                    //Small buffer for handshake
-                    clientSocket.ReceiveBufferSize = 1024;
-                    clientSocket.SendBufferSize = 1024;
-                    clientSocket.NoDelay = true;
-
                     session = new SyncSession(this, (s) =>
                     {
-<<<<<<< HEAD
-                        session = new SyncSession(this, (s) =>
-                        {
-                            lock (_pendingLock)
-                                _pendingHandshakes.Remove(s);
-=======
-                        s.Socket.ReceiveBufferSize = MAXIMUM_PACKET_SIZE_ENCRYPTED;
-                        s.Socket.SendBufferSize = MAXIMUM_PACKET_SIZE_ENCRYPTED;
-
                         lock (_pendingLock)
                             _pendingHandshakes.Remove(s);
->>>>>>> 3931a43f
 
                         _sessions[s.RemotePublicKey!] = s;
                     }, OnSessionClosed, _useRateLimits)
